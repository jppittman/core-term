--- conflicted
+++ resolved
@@ -55,29 +55,6 @@
 impl<P: Pixel> Actor<EngineEventData, EngineEventControl, EngineEventManagement>
     for TerminalApp<P>
 {
-<<<<<<< HEAD
-    fn handle_data(&mut self, data: EngineEventData) {
-        match data {
-            EngineEventData::RequestFrame { .. } => {
-                // TODO: Generate actual render surface from terminal state
-                // For now, send Skipped to indicate we're alive
-                let _ = self.engine_tx.send(Message::Data(AppData::Skipped.into()));
-            }
-        }
-    }
-
-    fn handle_control(&mut self, ctrl: EngineEventControl) {
-        match ctrl {
-            EngineEventControl::Resize(_width_px, _height_px) => {
-                // TODO: Convert pixels to cols/rows and resize emulator
-                // For now, the terminal_app_tdd_tests just check that we don't panic
-            }
-            EngineEventControl::CloseRequested => {
-                // Shutdown will be handled by the actor system
-            }
-            EngineEventControl::ScaleChanged(_scale) => {
-                // TODO: Update rendering scale factor
-=======
     fn handle_data(&mut self, _data: EngineEventData) {}
 
     fn handle_control(&mut self, ctrl: EngineEventControl) {
@@ -101,35 +78,12 @@
             }
             EngineEventControl::ScaleChanged(_scale) => {
                 // Handle scale change
->>>>>>> 66d2e188
             }
         }
     }
 
     fn handle_management(&mut self, mgmt: EngineEventManagement) {
         match mgmt {
-<<<<<<< HEAD
-            EngineEventManagement::KeyDown { text, .. } => {
-                if let Some(t) = text {
-                    self.write_to_pty(t.as_bytes());
-                }
-            }
-            EngineEventManagement::Paste(content) => {
-                self.write_to_pty(content.as_bytes());
-            }
-            EngineEventManagement::FocusGained => {
-                // TODO: Track focus state for cursor blinking
-            }
-            EngineEventManagement::FocusLost => {
-                // TODO: Track focus state for cursor blinking
-            }
-            EngineEventManagement::MouseClick { .. }
-            | EngineEventManagement::MouseRelease { .. }
-            | EngineEventManagement::MouseMove { .. }
-            | EngineEventManagement::MouseScroll { .. } => {
-                // TODO: Handle mouse events for selection/scrolling
-            }
-=======
             EngineEventManagement::KeyDown { key, mods, text } => {
                 use crate::term::{EmulatorAction, EmulatorInput, TerminalInterface, UserInputAction};
 
@@ -158,7 +112,6 @@
             }
             // Add other event handling as needed
             _ => {}
->>>>>>> 66d2e188
         }
     }
 
